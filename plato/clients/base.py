"""
The base class for all federated learning clients on edge devices or edge servers.
"""

import asyncio
import logging
import os
import pickle
import sys
from abc import abstractmethod
from dataclasses import dataclass

import socketio
from plato.config import Config


@dataclass
class Report:
    """Client report, to be sent to the federated learning server."""
    num_samples: int
    accuracy: float


class ClientEvents(socketio.AsyncClientNamespace):
    """ A custom namespace for socketio.AsyncServer. """
    def __init__(self, namespace, plato_client):
        super().__init__(namespace)
        self.plato_client = plato_client
        self.client_id = plato_client.client_id

    #pylint: disable=unused-argument
    async def on_connect(self):
        """ Upon a new connection to the server. """
        logging.info("[Client #%d] Connected to the server.", self.client_id)

    # pylint: disable=protected-access
    async def on_disconnect(self):
        """ Upon a disconnection event. """
        logging.info("[Client #%d] The server disconnected the connection.",
                     self.client_id)
        os._exit(0)

    async def on_connect_error(self, data):
        """ Upon a failed connection attempt to the server. """
        logging.info("[Client #%d] A connection attempt to the server failed.",
                     self.client_id)

    async def on_payload_to_arrive(self, data):
        """ New payload is about to arrive from the server. """
        await self.plato_client.payload_to_arrive(data['response'])

    async def on_chunk(self, data):
        """ A chunk of data from the server arrived. """
        await self.plato_client.chunk_arrived(data['data'])

    async def on_payload(self, data):
        """ A portion of the new payload from the server arrived. """
        await self.plato_client.payload_arrived(data['id'])

    async def on_payload_done(self, data):
        """ All of the new payload sent from the server arrived. """
        await self.plato_client.payload_done(data['id'])


class Client:
    """ A basic federated learning client. """
    def __init__(self) -> None:
        self.client_id = Config().args.id
        self.sio = None
        self.chunks = []
        self.server_payload = None
        self.data_loaded = False  # is training data already loaded from the disk?

        if hasattr(Config().algorithm,
                   'cross_silo') and not Config().is_edge_server():
            self.edge_server_id = None

            assert hasattr(Config().algorithm, 'total_silos')

    async def start_client(self) -> None:
        """ Startup function for a client. """

        if hasattr(Config().algorithm,
                   'cross_silo') and not Config().is_edge_server():
            # Contact one of the edge servers
            self.edge_server_id = int(Config().clients.total_clients) + (
                self.client_id - 1) % int(Config().algorithm.total_silos) + 1
            logging.info("[Client #%d] Contacting Edge server #%d.",
                         self.client_id, self.edge_server_id)
        else:
            await asyncio.sleep(5)
            logging.info("[Client #%d] Contacting the central server.",
                         self.client_id)

        self.sio = socketio.AsyncClient(reconnection=True)
        self.sio.register_namespace(
            ClientEvents(namespace='/', plato_client=self))

        uri = ""
        if hasattr(Config().server, 'use_https'):
            uri = 'https://{}'.format(Config().server.address)
        else:
            uri = 'http://{}'.format(Config().server.address)

        if hasattr(Config().server, 'port'):
            # If we are not using a production server deployed in the cloud
            if hasattr(Config().algorithm,
                       'cross_silo') and not Config().is_edge_server():
                uri = '{}:{}'.format(
                    uri,
                    int(Config().server.port) + int(self.edge_server_id))
            else:
                uri = '{}:{}'.format(uri, Config().server.port)

        logging.info("[Client #%d] Connecting to the server at %s.",
                     self.client_id, uri)
        await self.sio.connect(uri)
        await self.sio.emit('client_alive', {'id': self.client_id})

        logging.info("[Client #%d] Waiting to be selected.", self.client_id)
        await self.sio.wait()

    async def payload_to_arrive(self, response) -> None:
        """ Upon receiving a response from the server. """
        self.process_server_response(response)

        # Update (virtual) client id for client, trainer and algorithm
        if hasattr(Config().clients,
                   'simulation') and Config().clients.simulation:
            self.client_id = response['id']
            self.configure()

        logging.info("[Client #%d] Selected by the server.", self.client_id)

        if not self.data_loaded:
            self.load_data()

    async def chunk_arrived(self, data) -> None:
        """ Upon receiving a chunk of data from the server. """
        self.chunks.append(data)

    async def payload_arrived(self, client_id) -> None:
        """ Upon receiving a portion of the new payload from the server. """
        assert client_id == self.client_id

        payload = b''.join(self.chunks)
        _data = pickle.loads(payload)
        self.chunks = []

        if self.server_payload is None:
            self.server_payload = _data
        elif isinstance(self.server_payload, list):
            self.server_payload.append(_data)
        else:
            self.server_payload = [self.server_payload]
            self.server_payload.append(_data)

    async def payload_done(self, client_id) -> None:
        """ Upon receiving all the new payload from the server. """
        payload_size = 0

        if isinstance(self.server_payload, list):
            for _data in self.server_payload:
                payload_size += sys.getsizeof(pickle.dumps(_data))
        elif isinstance(self.server_payload, dict):
            for key, value in self.server_payload.items():
                payload_size += sys.getsizeof(pickle.dumps({key: value}))
        else:
            payload_size = sys.getsizeof(pickle.dumps(self.server_payload))

        assert client_id == self.client_id

        logging.info(
            "[Client #%d] Received %s MB of payload data from the server.",
            client_id, round(payload_size / 1024**2, 2))

        self.load_payload(self.server_payload)
        self.server_payload = None

        report, payload = await self.train()

        if Config().is_edge_server():
            logging.info(
                "[Server #%d] Model aggregated on edge server (client #%d).",
                os.getpid(), client_id)
        else:
            logging.info("[Client #%d] Model trained.", client_id)

        # Sending the client report as metadata to the server (payload to follow)
        await self.sio.emit('client_report', {'report': pickle.dumps(report)})

        # Sending the client training payload to the server
        await self.send(payload)

    async def send_in_chunks(self, data) -> None:
        """ Sending a bytes object in fixed-sized chunks to the client. """
        step = 1024 ^ 2
        chunks = [data[i:i + step] for i in range(0, len(data), step)]

        for chunk in chunks:
            await self.sio.emit('chunk', {'data': chunk})
<<<<<<< HEAD

=======
>>>>>>> 77552f4b
        await self.sio.emit('client_payload', {'id': self.client_id})

    async def send(self, payload) -> None:
        """Sending the client payload to the server using socket.io."""
        if isinstance(payload, list):
            data_size: int = 0

            for data in payload:
                _data = pickle.dumps(data)
                await self.send_in_chunks(_data)
                data_size += sys.getsizeof(_data)
        else:
            _data = pickle.dumps(payload)
            await self.send_in_chunks(_data)
            data_size = sys.getsizeof(_data)
<<<<<<< HEAD

=======
>>>>>>> 77552f4b
        await self.sio.emit('client_payload_done', {'id': self.client_id})

        logging.info("[Client #%d] Sent %s MB of payload data to the server.",
                     self.client_id, round(data_size / 1024**2, 2))

    def process_server_response(self, server_response) -> None:
        """Additional client-specific processing on the server response."""

    @abstractmethod
    def configure(self) -> None:
        """Prepare this client for training."""

    @abstractmethod
    def load_data(self) -> None:
        """Generating data and loading them onto this client."""

    @abstractmethod
    def load_payload(self, server_payload) -> None:
        """Loading the payload onto this client."""

    @abstractmethod
    async def train(self):
        """The machine learning training workload on a client."""<|MERGE_RESOLUTION|>--- conflicted
+++ resolved
@@ -199,10 +199,6 @@
 
         for chunk in chunks:
             await self.sio.emit('chunk', {'data': chunk})
-<<<<<<< HEAD
-
-=======
->>>>>>> 77552f4b
         await self.sio.emit('client_payload', {'id': self.client_id})
 
     async def send(self, payload) -> None:
@@ -218,10 +214,6 @@
             _data = pickle.dumps(payload)
             await self.send_in_chunks(_data)
             data_size = sys.getsizeof(_data)
-<<<<<<< HEAD
-
-=======
->>>>>>> 77552f4b
         await self.sio.emit('client_payload_done', {'id': self.client_id})
 
         logging.info("[Client #%d] Sent %s MB of payload data to the server.",
