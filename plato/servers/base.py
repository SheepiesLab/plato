"""
The base class for federated learning servers.
"""

import asyncio
import heapq
import logging
import multiprocessing as mp
import os
import pickle
import random
import sys
import time
from abc import abstractmethod

import numpy as np
import socketio
from aiohttp import web
from plato.client import run
from plato.config import Config
from plato.utils import s3


class ServerEvents(socketio.AsyncNamespace):
    """ A custom namespace for socketio.AsyncServer. """
    def __init__(self, namespace, plato_server):
        super().__init__(namespace)
        self.plato_server = plato_server

    #pylint: disable=unused-argument
    async def on_connect(self, sid, environ):
        """ Upon a new connection from a client. """
        logging.info("[Server #%d] A new client just connected.", os.getpid())

    async def on_disconnect(self, sid):
        """ Upon a disconnection event. """
        logging.info("[Server #%d] An existing client just disconnected.",
                     os.getpid())
        await self.plato_server.client_disconnected(sid)

    async def on_client_alive(self, sid, data):
        """ A new client arrived or an existing client sends a heartbeat. """
        await self.plato_server.register_client(sid, data['id'])

    async def on_client_report(self, sid, data):
        """ An existing client sends a new report from local training. """
        await self.plato_server.client_report_arrived(sid, data['report'])

    async def on_chunk(self, sid, data):
        """ A chunk of data from the server arrived. """
        await self.plato_server.client_chunk_arrived(sid, data['data'])

    async def on_client_payload(self, sid, data):
        """ An existing client sends a new payload from local training. """
        await self.plato_server.client_payload_arrived(sid, data['id'])

    async def on_client_payload_done(self, sid, data):
        """ An existing client finished sending its payloads from local training. """
        if 's3_key' in data:
            await self.plato_server.client_payload_done(sid,
                                                        data['id'],
                                                        s3_key=data['s3_key'])
        else:
            await self.plato_server.client_payload_done(sid, data['id'])


class Server:
    """ The base class for federated learning servers. """
    def __init__(self):
        self.sio = None
        self.client = None
        self.clients = {}
        self.total_clients = 0
        # The client ids are stored for client selection
        self.clients_pool = []
        self.clients_per_round = 0
        self.selected_clients = None
        self.selected_client_id = 0
        self.selected_sids = []
        self.current_round = 0
        self.algorithm = None
        self.trainer = None
        self.accuracy = 0
        self.reports = {}
        self.updates = []
        self.client_payload = {}
        self.client_chunks = {}
        self.s3_client = None
        self.outbound_processor = None
        self.inbound_processor = None

        # States that need to be maintained for asynchronous FL

        # Clients whose new reports were received but not yet processed
        self.reported_clients = []

        # Clients who are still training since the last round of aggregation
        self.training_clients = {}

        # The wall clock time that is simulated to accommodate the fact that
        # clients can only run a batch at a time, controlled by `max_concurrency`
        self.initial_wall_time = time.time()
        self.wall_time = time.time()

        # When simulating the wall clock time, the server needs to remember the
        # set of reporting clients received since the previous round of aggregation
        self.current_reported_clients = {}
        self.current_processed_clients = {}
        self.prng_state = None

        self.ping_interval = 3600
        self.ping_timeout = 360
        self.asynchronous_mode = False
        self.periodic_interval = 5
        self.staleness_bound = 0
        self.minimum_clients = 1
        self.simulate_wall_time = False
        self.request_update = False
        self.disable_clients = False

        Server.client_simulation_mode = False

    def configure(self):
        """ Initializing configuration settings based on the configuration file. """
        # Ping interval and timeout setup for the server
        self.ping_interval = Config().server.ping_interval if hasattr(
            Config().server, 'ping_interval') else 3600
        self.ping_timeout = Config().server.ping_timeout if hasattr(
            Config().server, 'ping_timeout') else 360

        # Are we operating in asynchronous mode?
        self.asynchronous_mode = hasattr(
            Config().server, 'synchronous') and not Config().server.synchronous

        # What is the periodic interval for running our periodic task in asynchronous mode?
        self.periodic_interval = Config().server.periodic_interval if hasattr(
            Config().server, 'periodic_interval') else 5

        # The staleness threshold is used to determine if a training clients should be
        # considered 'stale', if their starting round is too much behind the current round
        # on the server
        self.staleness_bound = Config().server.staleness_bound if hasattr(
            Config().server, 'staleness_bound') else 0

        # What is the minimum number of clients that must have reported before aggregation
        # takes place?
        self.minimum_clients = Config(
        ).server.minimum_clients_aggregated if hasattr(
            Config().server, 'minimum_clients_aggregated') else 1

        # Are we simulating the wall clock time on the server? This is useful when the clients
        # are training in batches due to a lack of memory on the GPUs
        self.simulate_wall_time = hasattr(
            Config().server,
            'simulate_wall_time') and Config().server.simulate_wall_time

        # Do we wish to send urgent requests for model updates to the slow clients?
        self.request_update = hasattr(
            Config().server,
            'request_update') and Config().server.request_update

        # Are we disabling all clients and prevent them from running?
        self.disable_clients = hasattr(
            Config().server,
            'disable_clients') and Config().server.disable_clients

        # Are we simulating the clients rather than running all selected clients as separate
        # processes?
        Server.client_simulation_mode = hasattr(
            Config().clients, 'simulation') and Config().clients.simulation

    def run(self,
            client=None,
            edge_server=None,
            edge_client=None,
            trainer=None):
        """ Start a run loop for the server. """
        # Remove the running trainers table from previous runs.
        if not Config().is_edge_server() and hasattr(Config().trainer,
                                                     'max_concurrency'):
            with Config().sql_connection:
                Config().cursor.execute("DROP TABLE IF EXISTS trainers")

        self.client = client
        self.configure()

        if Config().args.resume:
            self.resume_from_checkpoint()

        if Config().is_central_server():
            # In cross-silo FL, the central server lets edge servers start first
            # Then starts their clients
            Server.start_clients(as_server=True,
                                 client=self.client,
                                 edge_server=edge_server,
                                 edge_client=edge_client,
                                 trainer=trainer)

            # Allowing some time for the edge servers to start
            time.sleep(5)

        if self.disable_clients:
            logging.info(
                "No clients are launched (server:disable_clients = true)")
        else:
            Server.start_clients(client=self.client)

        asyncio.get_event_loop().create_task(
            self.periodic(self.periodic_interval))

        if hasattr(Config().server, "random_seed"):
            seed = Config().server.random_seed
            logging.info("Setting the random seed for selecting clients: %s",
                         seed)
            random.seed(seed)

        self.start()

    def start(self, port=Config().server.port):
        """ Start running the socket.io server. """
        logging.info("Starting a server at address %s and port %s.",
                     Config().server.address, port)

        self.sio = socketio.AsyncServer(ping_interval=self.ping_interval,
                                        max_http_buffer_size=2**31,
                                        ping_timeout=self.ping_timeout)
        self.sio.register_namespace(
            ServerEvents(namespace='/', plato_server=self))

        if hasattr(Config().server, 's3_endpoint_url'):
            self.s3_client = s3.S3()

        app = web.Application()
        self.sio.attach(app)
        web.run_app(app,
                    host=Config().server.address,
                    port=port,
                    loop=asyncio.get_event_loop())

    async def register_client(self, sid, client_id):
        """ Adding a newly arrived client to the list of clients. """
        if not client_id in self.clients:
            # The last contact time is stored for each client
            self.clients[client_id] = {
                'sid': sid,
                'last_contacted': time.perf_counter()
            }
            logging.info("[Server #%d] New client with id #%d arrived.",
                         os.getpid(), client_id)
        else:
            self.clients[client_id]['last_contacted'] = time.perf_counter()
            logging.info("[Server #%d] New contact from Client #%d received.",
                         os.getpid(), client_id)

        if len(self.clients) >= self.clients_per_round:
            logging.info("[Server #%d] Starting training.", os.getpid())
            await self.select_clients()

    @staticmethod
    def start_clients(client=None,
                      as_server=False,
                      edge_server=None,
                      edge_client=None,
                      trainer=None):
        """ Starting all the clients as separate processes. """
        starting_id = 1

        if Server.client_simulation_mode:
            # In the client simulation mode, we only need to launch a limited
            # number of client objects (same as the number of clients per round)
            client_processes = Config().clients.per_round
        else:
            client_processes = Config().clients.total_clients

        if as_server:
            total_processes = Config().algorithm.total_silos
            starting_id += client_processes
        else:
            total_processes = client_processes

        if mp.get_start_method(allow_none=True) != 'spawn':
            mp.set_start_method('spawn', force=True)

        for client_id in range(starting_id, total_processes + starting_id):
            if as_server:
                port = int(Config().server.port) + client_id
                logging.info(
                    "Starting client #%d as an edge server on port %s.",
                    client_id, port)
                proc = mp.Process(target=run,
                                  args=(client_id, port, client, edge_server,
                                        edge_client, trainer))
                proc.start()
            else:
                logging.info("Starting client #%d's process.", client_id)
                proc = mp.Process(target=run,
                                  args=(client_id, None, client, None, None,
                                        None))
                proc.start()

    async def close_connections(self):
        """ Closing all socket.io connections after training completes. """
        for client_id, client in dict(self.clients).items():
            logging.info("Closing the connection to client #%d.", client_id)
            await self.sio.emit('disconnect', room=client['sid'])

    async def select_clients(self):
        """ Select a subset of the clients and send messages to them to start training. """
        self.updates = []
        self.current_round += 1

        logging.info("\n[Server #%d] Starting round %s/%s.", os.getpid(),
                     self.current_round,
                     Config().trainer.rounds)

        if Server.client_simulation_mode:
            # In the client simulation mode, the client pool for client selection contains
            # all the virtual clients to be simulated
            self.clients_pool = list(range(1, 1 + self.total_clients))

        else:
            # If no clients are simulated, the client pool for client selection consists of
            # the current set of clients that have contacted the server
            self.clients_pool = list(self.clients)

        # In asychronous FL, avoid selecting new clients to replace those that are still
        # training at this time

        # When simulating the wall clock time, if len(self.reported_clients) is 0, the
        # server has aggregated all reporting clients already
        if self.asynchronous_mode and self.selected_clients is not None and len(
                self.reported_clients) > 0 and len(
                    self.reported_clients) < self.clients_per_round:
            # If self.selected_clients is None, it implies that it is the first iteration;
            # If len(self.reported_clients) == self.clients_per_round, it implies that
            # all selected clients have already reported.

            # Except for these two cases, we need to exclude the clients who are still
            # training.
            training_client_ids = [
                self.training_clients[client_id]['id']
                for client_id in list(self.training_clients.keys())
            ]

            # If the server is simulating the wall clock time, some of the clients who
            # reported may not have been aggregated; they should be excluded from the next
            # round of client selection
            reporting_client_ids = [
                client[1]['client_id'] for client in self.reported_clients
            ]

            selectable_clients = [
                client for client in self.clients_pool
                if client not in training_client_ids
                and client not in reporting_client_ids
            ]

            if self.simulate_wall_time:
                self.selected_clients = self.choose_clients(
                    selectable_clients, len(self.current_processed_clients))
            else:
                self.selected_clients = self.choose_clients(
                    selectable_clients, len(self.reported_clients))
        else:
            self.selected_clients = self.choose_clients(
                self.clients_pool, self.clients_per_round)

        self.current_reported_clients = {}
        self.current_processed_clients = {}

        # There is no need to clear the list of reporting clients if we are
        # simulating the wall clock time on the server. This is because
        # when wall clock time is simulated, the server needs to wait for
        # all the clients to report before selecting a subset of clients for
        # replacement, and all remaining reporting clients will be processed
        # in the next round
        if not self.simulate_wall_time:
            self.reported_clients = []

        if len(self.selected_clients) > 0:
            self.selected_sids = []

            for i, selected_client_id in enumerate(self.selected_clients):
                self.selected_client_id = selected_client_id

                if self.client_simulation_mode:
                    client_id = i + 1
                    if Config().is_central_server():
                        client_id += Config().clients.per_round

                    sid = self.clients[client_id]['sid']

                    if self.asynchronous_mode and self.simulate_wall_time:
                        training_sids = []
                        for client_info in self.reported_clients:
                            training_sids.append(client_info[1]['sid'])

                        # skip if this sid is currently `training' with reporting clients
                        # or it has already been selected in this round
                        while sid in training_sids or sid in self.selected_sids:
                            client_id = client_id % self.clients_per_round + 1
                            sid = self.clients[client_id]['sid']

                        self.selected_sids.append(sid)
                else:
                    sid = self.clients[self.selected_client_id]['sid']

                server_response = {'id': self.selected_client_id}
                server_response = await self.customize_server_response(
                    server_response)

                self.training_clients[self.selected_client_id] = {
                    'id': self.selected_client_id,
                    'starting_round': self.current_round,
                    'start_time': self.wall_time,
                    'update_requested': False
                }

                logging.info("[Server #%d] Selecting client #%d for training.",
                             os.getpid(), self.selected_client_id)

<<<<<<< HEAD
                server_response = {
                    'id': selected_client_id,
                    'current_round': self.current_round
                }
=======
                server_response = {'id': self.selected_client_id}
>>>>>>> 613e5a21
                server_response = await self.customize_server_response(
                    server_response)

                # Sending the server response as metadata to the clients (payload to follow)
                await self.sio.emit('payload_to_arrive',
                                    {'response': server_response},
                                    room=sid)

                payload = self.algorithm.extract_weights()
                payload = self.customize_server_payload(payload)

                # Sending the server payload to the client
                logging.info(
                    "[Server #%d] Sending the current model to client #%d.",
                    os.getpid(), selected_client_id)

                await self.send(sid, payload, selected_client_id)

    def choose_clients(self, clients_pool, clients_count):
        """ Choose a subset of the clients to participate in each round. """
        assert clients_count <= len(clients_pool)

        # Select clients randomly
        selected_clients = random.sample(clients_pool, clients_count)

        logging.info("[Server %s] Selected clients: %s", os.getpid(),
                     selected_clients)
        return selected_clients

    async def periodic(self, periodic_interval):
        """ Runs periodic_task() periodically on the server. The time interval between
            its execution is defined in 'server:periodic_interval'.
        """
        while True:
            await self.periodic_task()
            await asyncio.sleep(periodic_interval)

    async def periodic_task(self):
        """ A periodic task that is executed from time to time, determined by
        'server:periodic_interval' with a default value of 5 seconds, in the configuration. """
        # Call the async function that defines a customized periodic task, if any
        _task = getattr(self, "customize_periodic_task", None)
        if callable(_task):
            await self.customize_periodic_task()

        # If we are operating in asynchronous mode, aggregate the model updates received so far.
        if self.asynchronous_mode and not self.simulate_wall_time:
            # Is there any training clients who are currently training on models that are too
            # `stale,` as defined by the staleness threshold?
            for __, client_data in self.training_clients.items():
                # The client is still working at an early round, early enough to stop the
                # aggregation process as determined by 'staleness'
                client_staleness = self.current_round - client_data[
                    'starting_round']
                if client_staleness > self.staleness_bound:
                    logging.info(
                        "[Server #%d] Client %s is still working at round %s, which is "
                        "beyond the staleness bound %s compared to the current round %s. "
                        "Nothing to process.", os.getpid(), client_data['id'],
                        client_data['starting_round'], self.staleness_bound,
                        self.current_round)

                    return

            if len(self.updates) >= self.minimum_clients:
                logging.info(
                    "[Server #%d] %d client report(s) received in asynchronous mode. Processing.",
                    os.getpid(), len(self.updates))
                await self.process_reports()
                await self.wrap_up()
                await self.select_clients()
            else:
                logging.info(
                    "[Server #%d] No sufficient number of client reports have been received. "
                    "Nothing to process.", os.getpid())

    async def send_in_chunks(self, data, sid, client_id) -> None:
        """ Sending a bytes object in fixed-sized chunks to the client. """
        step = 1024 ^ 2
        chunks = [data[i:i + step] for i in range(0, len(data), step)]

        for chunk in chunks:
            await self.sio.emit('chunk', {'data': chunk}, room=sid)

        await self.sio.emit('payload', {'id': client_id}, room=sid)

    async def send(self, sid, payload, client_id) -> None:
        """ Sending a new data payload to the client using either S3 or socket.io. """
        # First apply outbound processors, if any
        payload = self.outbound_processor.process(payload)

        metadata = {'id': client_id}

        if self.s3_client is not None:
            s3_key = f'server_payload_{os.getpid()}_{self.current_round}'
            self.s3_client.send_to_s3(s3_key, payload)
            data_size = sys.getsizeof(pickle.dumps(payload))
            metadata['s3_key'] = s3_key
        else:
            data_size = 0

            if isinstance(payload, list):
                for data in payload:
                    _data = pickle.dumps(data)
                    await self.send_in_chunks(_data, sid, client_id)
                    data_size += sys.getsizeof(_data)

            else:
                _data = pickle.dumps(payload)
                await self.send_in_chunks(_data, sid, client_id)
                data_size = sys.getsizeof(_data)

        await self.sio.emit('payload_done', metadata, room=sid)

        logging.info("[Server #%d] Sent %s MB of payload data to client #%d.",
                     os.getpid(), round(data_size / 1024**2, 2), client_id)

    async def client_report_arrived(self, sid, report):
        """ Upon receiving a report from a client. """
        self.reports[sid] = pickle.loads(report)
        self.client_payload[sid] = None
        self.client_chunks[sid] = []

    async def client_chunk_arrived(self, sid, data) -> None:
        """ Upon receiving a chunk of data from a client. """
        self.client_chunks[sid].append(data)

    async def client_payload_arrived(self, sid, client_id):
        """ Upon receiving a portion of the payload from a client. """
        assert len(
            self.client_chunks[sid]) > 0 and client_id in self.training_clients

        payload = b''.join(self.client_chunks[sid])
        _data = pickle.loads(payload)
        self.client_chunks[sid] = []

        if self.client_payload[sid] is None:
            self.client_payload[sid] = _data
        elif isinstance(self.client_payload[sid], list):
            self.client_payload[sid].append(_data)
        else:
            self.client_payload[sid] = [self.client_payload[sid]]
            self.client_payload[sid].append(_data)

    async def client_payload_done(self, sid, client_id, s3_key=None):
        """ Upon receiving all the payload from a client, either via S3 or socket.io. """
        if s3_key is None:
            assert self.client_payload[sid] is not None

            payload_size = 0
            if isinstance(self.client_payload[sid], list):
                for _data in self.client_payload[sid]:
                    payload_size += sys.getsizeof(pickle.dumps(_data))
            else:
                payload_size = sys.getsizeof(
                    pickle.dumps(self.client_payload[sid]))
        else:
            self.client_payload[sid] = self.s3_client.receive_from_s3(s3_key)
            payload_size = sys.getsizeof(pickle.dumps(
                self.client_payload[sid]))

        logging.info(
            "[Server #%d] Received %s MB of payload data from client #%d.",
            os.getpid(), round(payload_size / 1024**2, 2), client_id)

        # Pass through the inbound_processor(s), if any
        self.client_payload[sid] = self.inbound_processor.process(
            self.client_payload[sid])

        start_time = self.training_clients[client_id]['start_time']
        finish_time = self.reports[sid].training_time + start_time
        starting_round = self.training_clients[client_id]['starting_round']

        client_info = (
            finish_time,  # sorted by the client's finish time
            {
                'client_id': client_id,
                'sid': sid,
                'starting_round': starting_round,
                'start_time': start_time,
                'report': self.reports[sid],
                'payload': self.client_payload[sid],
            })

        heapq.heappush(self.reported_clients, client_info)
        self.current_reported_clients[client_info[1]['client_id']] = True
        del self.training_clients[client_id]

        await self.process_clients(client_info)

    async def process_clients(self, client_info):
        """ Determine whether it is time to process the client reports and
            proceed with the aggregation process.

            When in asynchronous mode, additional processing is needed to simulate
            the wall clock time.
        """
        # In asynchronous mode with simulated wall clock time, we need to extract
        # the minimum number of clients from the list of all reporting clients, and then
        # proceed with report processing and replace these clients with a new set of
        # selected clients
        if self.asynchronous_mode and self.simulate_wall_time and len(
                self.current_reported_clients) >= len(self.selected_clients):
            # Step 1: Sanity checks to see if there are any stale clients; if so, send them
            # an urgent request for model updates at the current simulated wall clock time
            if self.request_update:
                # We should not proceed with further processing if there are outstanding requests
                # for urgent client updates
                for __, client_data in self.training_clients.items():
                    if client_data['update_requested']:
                        return

                request_sent = False
                for i, client_info in enumerate(self.reported_clients):
                    client = client_info[1]
                    client_staleness = self.current_round - client[
                        'starting_round']

                    if client_staleness > self.staleness_bound and not client[
                            'report'].update_response:

                        # Sending an urgent request to the client for a model update at the
                        # currently simulated wall clock time
                        client_id = client['client_id']

                        logging.info(
                            "[Server #%s] Requesting urgent model update from client #%s.",
                            os.getpid(), client_id)

                        # Remove the client information from the list of reporting clients since
                        # this client will report again soon with another model update upon
                        # receiving the request from the server
                        del self.reported_clients[i]

                        self.training_clients[client_id] = {
                            'id': client_id,
                            'starting_round': client['starting_round'],
                            'start_time': client['start_time'],
                            'update_requested': True
                        }

                        sid = client['sid']

                        await self.sio.emit('request_update',
                                            {'time': self.wall_time},
                                            room=sid)
                        request_sent = True

                # If an urgent request was sent, we will wait until the client gets back to proceed
                # with aggregation.
                if request_sent:
                    return

            # Step 2: Processing clients in chronological order of finish times in wall clock time
            for __ in range(
                    0,
                    min(len(self.current_reported_clients),
                        self.minimum_clients)):
                # Extract a client with the earliest finish time in wall clock time
                client_info = heapq.heappop(self.reported_clients)
                client = client_info[1]

                # Removing from the list of current reporting clients as well, if needed
                self.current_processed_clients[client['client_id']] = True

                # Update the simulated wall clock time to be the finish time of this client
                self.wall_time = client_info[0]

                # Add the report and payload of the extracted reporting client into updates
                logging.info(
                    "[Server #%s] Adding client #%s to the list of clients for aggregation.",
                    os.getpid(), client['client_id'])

                client_staleness = self.current_round - client['starting_round']
                self.updates.append(
                    (client['report'], client['payload'], client_staleness))

            # Step 3: Processing stale clients that exceed a staleness threshold

            # If there are more clients in the list of reporting clients that violate the
            # staleness bound, the server needs to wait for these clients even when the minimum
            # number of clients has been reached, by simply advancing its simulated wall clock
            # time ahead to include the remaining clients, until no stale clients exist
            possibly_stale_clients = []

            # Is there any reporting clients who are currently training on models that are too
            # `stale,` as defined by the staleness threshold? If so, we need to advance the wall
            # clock time until no stale clients exist in the future
            for __ in range(0, len(self.reported_clients)):
                # Extract a client with the earliest finish time in wall clock time
                client_info = heapq.heappop(self.reported_clients)
                heapq.heappush(possibly_stale_clients, client_info)

                if client_info[1][
                        'starting_round'] < self.current_round - self.staleness_bound:
                    for __ in range(0, len(possibly_stale_clients)):
                        stale_client_info = heapq.heappop(
                            possibly_stale_clients)
                        # Update the simulated wall clock time to be the finish time of this client
                        self.wall_time = stale_client_info[0]
                        client = stale_client_info[1]

                        # Add the report and payload of the extracted reporting client into updates
                        logging.info(
                            "[Server #%s] Adding client #%s to the list of clients for "
                            "aggregation.", os.getpid(), client['client_id'])

                        client_staleness = self.current_round - client[
                            'starting_round']
                        self.updates.append(
                            (client['report'], client['payload'],
                             client_staleness))

            self.reported_clients = possibly_stale_clients
            logging.info("[Server #%s] Aggregating %s clients in total.",
                         os.getpid(), len(self.updates))

            await self.process_reports()
            await self.wrap_up()
            await self.select_clients()
            return

        if not self.simulate_wall_time or not self.asynchronous_mode:
            # In both synchronous and asynchronous modes, if we are not simulating the wall clock
            # time, we need to add the client report to the list of updates so far;
            # the same applies when we are running in synchronous mode.
            client = client_info[1]
            client_staleness = self.current_round - client['starting_round']

            self.updates.append(
                (client['report'], client['payload'], client_staleness))

        if not self.simulate_wall_time:
            # In both synchronous and asynchronous modes, if we are not simulating the wall clock
            # time, it will need to be updated to the real wall clock time
            self.wall_time = time.time()

        if not self.asynchronous_mode and self.simulate_wall_time:
            # In synchronous mode with the wall clock time simulated, in addition to adding
            # the client report to the list of updates, we will also need to advance the wall
            # clock time to the finish time of the reporting client
            client_finish_time = client_info[0]
            self.wall_time = max(client_finish_time, self.wall_time)

            logging.info("[Server #%d] Advancing the wall clock time to %s.",
                         os.getpid(), self.wall_time)

        # If all updates have been received from selected clients, the aggregation process
        # proceeds regardless of synchronous or asynchronous modes. This guarantees that
        # if asynchronous mode uses an excessively long aggregation interval, it will not
        # unnecessarily delay the aggregation process.
        if len(self.updates) >= self.clients_per_round:
            logging.info(
                "[Server #%d] All %d client report(s) received. Processing.",
                os.getpid(), len(self.updates))
            await self.process_reports()
            await self.wrap_up()
            await self.select_clients()

    async def client_disconnected(self, sid):
        """ When a client disconnected it should be removed from its internal states. """
        for client_id, client in dict(self.clients).items():
            if client['sid'] == sid:
                del self.clients[client_id]

                if client_id in self.training_clients:
                    del self.training_clients[client_id]

                if client_id in self.current_reported_clients:
                    del self.current_reported_clients[client_id]

                logging.info(
                    "[Server #%d] Client #%d disconnected and removed from this server.",
                    os.getpid(), client_id)

                if client_id in self.selected_clients:
                    self.selected_clients.remove(client_id)

                    if len(self.updates) >= len(self.selected_clients):
                        logging.info(
                            "[Server #%d] All %d client report(s) received. Processing.",
                            os.getpid(), len(self.updates))
                        await self.process_reports()
                        await self.wrap_up()
                        await self.select_clients()

    def save_to_checkpoint(self):
        """ Save a checkpoint for resuming the training session. """
        logging.info(
            "[Server #%d] Saving the checkpoint to prepare for resuming the training session.",
            os.getpid())
        checkpoint_dir = Config.params['checkpoint_dir']

        if not os.path.exists(checkpoint_dir):
            os.makedirs(checkpoint_dir)

        model_name = Config().trainer.model_name if hasattr(
            Config().trainer, 'model_name') else 'custom'
        filename = f"checkpoint_{model_name}.pth"
        self.trainer.save_model(filename, checkpoint_dir)

        # Saving important data in the server for resuming its session later on
        states_to_save = ['current_round', 'numpy_prng_state', 'prng_state']
        variables_to_save = [
            self.current_round,
            np.random.get_state(),
            random.getstate(),
        ]

        for i, state in enumerate(states_to_save):
            with open(f"{checkpoint_dir}/{state}.pkl",
                      'wb') as checkpoint_file:
                pickle.dump(variables_to_save[i], checkpoint_file)

    def resume_from_checkpoint(self):
        """ Resume a training session from a previously saved checkpoint. """
        logging.info(
            "[Server #%d] Resume a training session from a previously saved checkpoint.",
            os.getpid())

        # Loading important data in the server for resuming its session
        checkpoint_dir = Config.params['checkpoint_dir']

        model_name = Config().trainer.model_name if hasattr(
            Config().trainer, 'model_name') else 'custom'
        filename = f"checkpoint_{model_name}.pth"
        self.trainer.load_model(filename, checkpoint_dir)

        states_to_load = ['current_round', 'numpy_prng_state', 'prng_state']
        variables_to_load = {}

        for i, state in enumerate(states_to_load):
            with open(f"{checkpoint_dir}/{state}.pkl",
                      'rb') as checkpoint_file:
                variables_to_load[i] = pickle.load(checkpoint_file)

        self.current_round = variables_to_load[0]
        numpy_prng_state = variables_to_load[1]
        prng_state = variables_to_load[2]

        np.random.set_state(numpy_prng_state)
        random.setstate(prng_state)

    async def wrap_up(self):
        """ Wrapping up when each round of training is done. """
        self.save_to_checkpoint()

        # Break the loop when the target accuracy is achieved
        target_accuracy = Config().trainer.target_accuracy

        if target_accuracy and self.accuracy >= target_accuracy:
            logging.info("[Server #%d] Target accuracy reached.", os.getpid())
            await self.close()

        if self.current_round >= Config().trainer.rounds:
            logging.info("Target number of training rounds reached.")
            await self.close()

    # pylint: disable=protected-access
    async def close(self):
        """ Closing the server. """
        logging.info("[Server #%d] Training concluded.", os.getpid())
        self.trainer.save_model()
        await self.close_connections()
        os._exit(0)

    async def customize_server_response(self, server_response):
        """ Wrap up generating the server response with any additional information. """
        return server_response

    @abstractmethod
    def customize_server_payload(self, payload):
        """ Wrap up generating the server payload with any additional information. """

    @abstractmethod
    async def process_reports(self) -> None:
        """ Process a client report. """<|MERGE_RESOLUTION|>--- conflicted
+++ resolved
@@ -419,14 +419,7 @@
                 logging.info("[Server #%d] Selecting client #%d for training.",
                              os.getpid(), self.selected_client_id)
 
-<<<<<<< HEAD
-                server_response = {
-                    'id': selected_client_id,
-                    'current_round': self.current_round
-                }
-=======
                 server_response = {'id': self.selected_client_id}
->>>>>>> 613e5a21
                 server_response = await self.customize_server_response(
                     server_response)
 
