"""
The base class for federated learning servers.
"""

import asyncio
import heapq
import logging
import multiprocessing as mp
import os
import pickle
import random
import sys
import time
from abc import abstractmethod

import socketio
from aiohttp import web
from plato.client import run
from plato.config import Config
from plato.utils import s3


class ServerEvents(socketio.AsyncNamespace):
    """ A custom namespace for socketio.AsyncServer. """
    def __init__(self, namespace, plato_server):
        super().__init__(namespace)
        self.plato_server = plato_server

    #pylint: disable=unused-argument
    async def on_connect(self, sid, environ):
        """ Upon a new connection from a client. """
        logging.info("[Server #%d] A new client just connected.", os.getpid())

    async def on_disconnect(self, sid):
        """ Upon a disconnection event. """
        logging.info("[Server #%d] An existing client just disconnected.",
                     os.getpid())
        await self.plato_server.client_disconnected(sid)

    async def on_client_alive(self, sid, data):
        """ A new client arrived or an existing client sends a heartbeat. """
        await self.plato_server.register_client(sid, data['id'])

    async def on_client_report(self, sid, data):
        """ An existing client sends a new report from local training. """
        await self.plato_server.client_report_arrived(sid, data['report'])

    async def on_chunk(self, sid, data):
        """ A chunk of data from the server arrived. """
        await self.plato_server.client_chunk_arrived(sid, data['data'])

    async def on_client_payload(self, sid, data):
        """ An existing client sends a new payload from local training. """
        await self.plato_server.client_payload_arrived(sid, data['id'])

    async def on_client_payload_done(self, sid, data):
        """ An existing client finished sending its payloads from local training. """
        if 's3_key' in data:
            await self.plato_server.client_payload_done(sid,
                                                        data['id'],
                                                        s3_key=data['s3_key'])
        else:
            await self.plato_server.client_payload_done(sid, data['id'])


class Server:
    """ The base class for federated learning servers. """
    def __init__(self):
        self.sio = None
        self.client = None
        self.clients = {}
        self.total_clients = 0
        # The client ids are stored for client selection
        self.clients_pool = []
        self.clients_per_round = 0
        self.selected_clients = None
        self.current_round = 0
        self.algorithm = None
        self.trainer = None
        self.accuracy = 0
        self.reports = {}
        self.updates = []
        self.client_payload = {}
        self.client_chunks = {}
        self.s3_client = None
        self.outbound_processor = None
        self.inbound_processor = None

        # States that need to be maintained for asynchronous FL

        # Clients whose new reports were received but not yet processed
        self.reporting_clients = []

        # Clients who are still training since the last round of aggregation
        self.training_clients = {}

        # The wall clock time that is simulated to accommodate the fact that
        # clients can only run a batch at a time, controlled by `max_concurrency`
        self.initial_wall_time = time.time()
        self.wall_time = time.time()

        # When simulating the wall clock time, the server needs to remember the
        # set of reporting clients received since the previous round of aggregation
        self.current_reporting_clients = {}

        self.ping_interval = 3600
        self.ping_timeout = 360
        self.asynchronous_mode = False
        self.periodic_interval = 5
        self.staleness_bound = 0
        self.minimum_clients = 1
        self.simulate_wall_time = False
        self.request_update = False
        self.disable_clients = False

        Server.client_simulation_mode = False

    def configure(self):
        """ Initializing configuration settings based on the configuration file. """
        # Ping interval and timeout setup for the server
        self.ping_interval = Config().server.ping_interval if hasattr(
            Config().server, 'ping_interval') else 3600
        self.ping_timeout = Config().server.ping_timeout if hasattr(
            Config().server, 'ping_timeout') else 360

        # Are we operating in asynchronous mode?
        self.asynchronous_mode = hasattr(
            Config().server, 'synchronous') and not Config().server.synchronous

        # What is the periodic interval for running our periodic task in asynchronous mode?
        self.periodic_interval = Config().server.periodic_interval if hasattr(
            Config().server, 'periodic_interval') else 5

        # The staleness threshold is used to determine if a training clients should be
        # considered 'stale', if their starting round is too much behind the current round
        # on the server
        self.staleness_bound = Config().server.staleness_bound if hasattr(
            Config().server, 'staleness_bound') else 0

        # What is the minimum number of clients that must have reported before aggregation
        # takes place?
        self.minimum_clients = Config(
        ).server.minimum_clients_aggregated if hasattr(
            Config().server, 'minimum_clients_aggregated') else 1

        # Are we simulating the wall clock time on the server? This is useful when the clients
        # are training in batches due to a lack of memory on the GPUs
        self.simulate_wall_time = hasattr(
            Config().server,
            'simulate_wall_time') and Config().server.simulate_wall_time

        # Do we wish to send urgent requests for model updates to the slow clients?
        self.request_update = hasattr(
            Config().server,
            'request_update') and Config().server.request_update

        # Are we disabling all clients and prevent them from running?
        self.disable_clients = hasattr(
            Config().server,
            'disable_clients') and Config().server.disable_clients

        # Are we simulating the clients rather than running all selected clients as separate
        # processes?
        Server.client_simulation_mode = hasattr(
            Config().clients, 'simulation') and Config().clients.simulation

    def run(self,
            client=None,
            edge_server=None,
            edge_client=None,
            trainer=None):
        """ Start a run loop for the server. """
        # Remove the running trainers table from previous runs.
        if not Config().is_edge_server() and hasattr(Config().trainer,
                                                     'max_concurrency'):
            with Config().sql_connection:
                Config().cursor.execute("DROP TABLE IF EXISTS trainers")

        self.client = client
        self.configure()

        if Config().is_central_server():
            # In cross-silo FL, the central server lets edge servers start first
            # Then starts their clients
            Server.start_clients(as_server=True,
                                 client=self.client,
                                 edge_server=edge_server,
                                 edge_client=edge_client,
                                 trainer=trainer)

            # Allowing some time for the edge servers to start
            time.sleep(5)

<<<<<<< HEAD
        if hasattr(Config().server,
                   'disable_clients') and Config().server.disable_clients:

=======
        if self.disable_clients:
>>>>>>> 5d990997
            logging.info(
                "No clients are launched (server:disable_clients = true)")
        else:
            Server.start_clients(client=self.client)

        asyncio.get_event_loop().create_task(
            self.periodic(self.periodic_interval))

        self.start()

    def start(self, port=Config().server.port):
        """ Start running the socket.io server. """
        logging.info("Starting a server at address %s and port %s.",
                     Config().server.address, port)

        self.sio = socketio.AsyncServer(ping_interval=self.ping_interval,
                                        max_http_buffer_size=2**31,
                                        ping_timeout=self.ping_timeout)
        self.sio.register_namespace(
            ServerEvents(namespace='/', plato_server=self))

        if hasattr(Config().server, 's3_endpoint_url'):
            self.s3_client = s3.S3()

        app = web.Application()
        self.sio.attach(app)
        web.run_app(app,
                    host=Config().server.address,
                    port=port,
                    loop=asyncio.get_event_loop())

    async def register_client(self, sid, client_id):
        """ Adding a newly arrived client to the list of clients. """
        if not client_id in self.clients:
            # The last contact time is stored for each client
            self.clients[client_id] = {
                'sid': sid,
                'last_contacted': time.perf_counter()
            }
            logging.info("[Server #%d] New client with id #%d arrived.",
                         os.getpid(), client_id)
        else:
            self.clients[client_id]['last_contacted'] = time.perf_counter()
            logging.info("[Server #%d] New contact from Client #%d received.",
                         os.getpid(), client_id)

        if self.current_round == 0 and len(
                self.clients) >= self.clients_per_round:
            logging.info("[Server #%d] Starting training.", os.getpid())
            await self.select_clients()

    @staticmethod
    def start_clients(client=None,
                      as_server=False,
                      edge_server=None,
                      edge_client=None,
                      trainer=None):
        """ Starting all the clients as separate processes. """
        starting_id = 1

        if Server.client_simulation_mode:
            # In the client simulation mode, we only need to launch a limited
            # number of client objects (same as the number of clients per round)
            client_processes = Config().clients.per_round
        else:
            client_processes = Config().clients.total_clients

        if as_server:
            total_processes = Config().algorithm.total_silos
            starting_id += client_processes
        else:
            total_processes = client_processes

        if mp.get_start_method(allow_none=True) != 'spawn':
            mp.set_start_method('spawn', force=True)

        for client_id in range(starting_id, total_processes + starting_id):
            if as_server:
                port = int(Config().server.port) + client_id
                logging.info(
                    "Starting client #%d as an edge server on port %s.",
                    client_id, port)
                proc = mp.Process(target=run,
                                  args=(client_id, port, client, edge_server,
                                        edge_client, trainer))
                proc.start()
            else:
                logging.info("Starting client #%d's process.", client_id)
                proc = mp.Process(target=run,
                                  args=(client_id, None, client, None, None,
                                        None))
                proc.start()

    async def close_connections(self):
        """ Closing all socket.io connections after training completes. """
        for client_id, client in dict(self.clients).items():
            logging.info("Closing the connection to client #%d.", client_id)
            await self.sio.emit('disconnect', room=client['sid'])

    async def select_clients(self):
        """ Select a subset of the clients and send messages to them to start training. """
        self.updates = []
        self.current_round += 1

        logging.info("\n[Server #%d] Starting round %s/%s.", os.getpid(),
                     self.current_round,
                     Config().trainer.rounds)

        if Server.client_simulation_mode:
            # In the client simulation mode, the client pool for client selection contains
            # all the virtual clients to be simulated
            self.clients_pool = list(range(1, 1 + self.total_clients))

        else:
            # If no clients are simulated, the client pool for client selection consists of
            # the current set of clients that have contacted the server
            self.clients_pool = list(self.clients)

        # In asychronous FL, avoid selecting new clients to replace those that are still
        # training at this time

        # When simulating the wall clock time, if len(self.reporting_clients) is 0, the
        # server has aggregated all reporting clients already
        if self.asynchronous_mode and self.selected_clients is not None and len(
                self.reporting_clients) > 0 and len(
                    self.reporting_clients) < self.clients_per_round:
            # If self.selected_clients is None, it implies that it is the first iteration;
            # If len(self.reporting_clients) == self.clients_per_round, it implies that
            # all selected clients have already reported.

            # Except for these two cases, we need to exclude the clients who are still
            # training.
            training_client_ids = [
                self.training_clients[client_id]['id']
                for client_id in list(self.training_clients.keys())
            ]

            # If the server is simulating the wall clock time, some of the clients who
            # reported may not have been aggregated; they should be excluded from the next
            # round of client selection
            reporting_client_ids = [
                client[1]['client_id'] for client in self.reporting_clients
            ]

            selectable_clients = [
                client for client in self.clients_pool
                if client not in training_client_ids
                and client not in reporting_client_ids
            ]

            if self.simulate_wall_time:
                self.selected_clients = self.choose_clients(
                    selectable_clients, len(self.current_reporting_clients))
            else:
                self.selected_clients = self.choose_clients(
                    selectable_clients, len(self.reporting_clients))
        else:
            self.selected_clients = self.choose_clients(
                self.clients_pool, self.clients_per_round)

        if len(self.selected_clients) > 0:
            for i, selected_client_id in enumerate(self.selected_clients):
                if self.client_simulation_mode:
                    client_id = i + 1
                    sid = self.clients[client_id]['sid']

                    if self.asynchronous_mode and self.simulate_wall_time:
                        # skip if this sid is currently `training' with reporting clients
                        training_sids = []
                        for client_info in self.reporting_clients:
                            training_sids.append(client_info[1]['sid'])
                        while sid in training_sids:
                            client_id = client_id % self.clients_per_round + 1
                            sid = self.clients[client_id]['sid']

                else:
                    sid = self.clients[selected_client_id]['sid']

                server_response = {'id': selected_client_id}
                server_response = await self.customize_server_response(
                    server_response)

                self.training_clients[selected_client_id] = {
                    'id': selected_client_id,
                    'starting_round': self.current_round,
                    'start_time': self.wall_time,
                    'update_requested': False
                }

                logging.info("[Server #%d] Selecting client #%d for training.",
                             os.getpid(), selected_client_id)

                server_response = {'id': selected_client_id}
                server_response = await self.customize_server_response(
                    server_response)

                # Sending the server response as metadata to the clients (payload to follow)
                await self.sio.emit('payload_to_arrive',
                                    {'response': server_response},
                                    room=sid)

                payload = self.algorithm.extract_weights()
                payload = self.customize_server_payload(
                    payload, selected_client_id)

                # Sending the server payload to the client
                logging.info(
                    "[Server #%d] Sending the current model to client #%d.",
                    os.getpid(), selected_client_id)
                await self.send(sid, payload, selected_client_id)

            self.current_reporting_clients = {}

            # There is no need to clear the list of reporting clients if we are
            # simulating the wall clock time on the server. This is because
            # when wall clock time is simulated, the server needs to wait for
            # all the clients to report before selecting a subset of clients for
            # replacement, and all remaining reporting clients will be processed
            # in the next round
            if self.simulate_wall_time:
                return

            self.reporting_clients = []

    def choose_clients(self, clients_pool, clients_count):
        """ Choose a subset of the clients to participate in each round. """
        assert clients_count <= len(clients_pool)

        # Select clients randomly
        return random.sample(clients_pool, clients_count)

    async def periodic(self, periodic_interval):
        """ Runs periodic_task() periodically on the server. The time interval between
            its execution is defined in 'server:periodic_interval'.
        """
        while True:
            await self.periodic_task()
            await asyncio.sleep(periodic_interval)

    async def periodic_task(self):
        """ A periodic task that is executed from time to time, determined by
        'server:periodic_interval' with a default value of 5 seconds, in the configuration. """
        # Call the async function that defines a customized periodic task, if any
        _task = getattr(self, "customize_periodic_task", None)
        if callable(_task):
            await self.customize_periodic_task()

        # If we are operating in asynchronous mode, aggregate the model updates received so far.
        if self.asynchronous_mode and not self.simulate_wall_time:
            # Is there any training clients who are currently training on models that are too
            # `stale,` as defined by the staleness threshold?
            for __, client_data in self.training_clients.items():
                # The client is still working at an early round, early enough to stop the
                # aggregation process as determined by 'staleness'
                client_staleness = self.current_round - client_data[
                    'starting_round']
                if client_staleness > self.staleness_bound:
                    logging.info(
                        "[Server #%d] Client %s is still working at round %s, which is "
                        "beyond the staleness bound %s compared to the current round %s. "
                        "Nothing to process.", os.getpid(), client_data['id'],
                        client_data['starting_round'], self.staleness_bound,
                        self.current_round)

                    return

            if len(self.updates) >= self.minimum_clients:
                logging.info(
                    "[Server #%d] %d client report(s) received in asynchronous mode. Processing.",
                    os.getpid(), len(self.updates))
                await self.process_reports()
                await self.wrap_up()
                await self.select_clients()
            else:
                logging.info(
                    "[Server #%d] No sufficient number of client reports have been received. "
                    "Nothing to process.", os.getpid())

    async def send_in_chunks(self, data, sid, client_id) -> None:
        """ Sending a bytes object in fixed-sized chunks to the client. """
        step = 1024 ^ 2
        chunks = [data[i:i + step] for i in range(0, len(data), step)]

        for chunk in chunks:
            await self.sio.emit('chunk', {'data': chunk}, room=sid)

        await self.sio.emit('payload', {'id': client_id}, room=sid)

    async def send(self, sid, payload, client_id) -> None:
        """ Sending a new data payload to the client using either S3 or socket.io. """
        # First apply outbound processors, if any
        payload = self.outbound_processor.process(payload)

        metadata = {'id': client_id}

        if self.s3_client is not None:
            s3_key = f'server_payload_{os.getpid()}_{self.current_round}'
            self.s3_client.send_to_s3(s3_key, payload)
            data_size = sys.getsizeof(pickle.dumps(payload))
            metadata['s3_key'] = s3_key
        else:
            data_size = 0

            if isinstance(payload, list):
                for data in payload:
                    _data = pickle.dumps(data)
                    await self.send_in_chunks(_data, sid, client_id)
                    data_size += sys.getsizeof(_data)

            else:
                _data = pickle.dumps(payload)
                await self.send_in_chunks(_data, sid, client_id)
                data_size = sys.getsizeof(_data)

        await self.sio.emit('payload_done', metadata, room=sid)

        logging.info("[Server #%d] Sent %s MB of payload data to client #%d.",
                     os.getpid(), round(data_size / 1024**2, 2), client_id)

    async def client_report_arrived(self, sid, report):
        """ Upon receiving a report from a client. """
        self.reports[sid] = pickle.loads(report)
        self.client_payload[sid] = None
        self.client_chunks[sid] = []

    async def client_chunk_arrived(self, sid, data) -> None:
        """ Upon receiving a chunk of data from a client. """
        self.client_chunks[sid].append(data)

    async def client_payload_arrived(self, sid, client_id):
        """ Upon receiving a portion of the payload from a client. """
        assert len(
            self.client_chunks[sid]) > 0 and client_id in self.training_clients

        payload = b''.join(self.client_chunks[sid])
        _data = pickle.loads(payload)
        self.client_chunks[sid] = []

        if self.client_payload[sid] is None:
            self.client_payload[sid] = _data
        elif isinstance(self.client_payload[sid], list):
            self.client_payload[sid].append(_data)
        else:
            self.client_payload[sid] = [self.client_payload[sid]]
            self.client_payload[sid].append(_data)

    async def client_payload_done(self, sid, client_id, s3_key=None):
        """ Upon receiving all the payload from a client, either via S3 or socket.io. """
        if s3_key is None:
            assert self.client_payload[sid] is not None

            payload_size = 0
            if isinstance(self.client_payload[sid], list):
                for _data in self.client_payload[sid]:
                    payload_size += sys.getsizeof(pickle.dumps(_data))
            else:
                payload_size = sys.getsizeof(
                    pickle.dumps(self.client_payload[sid]))
        else:
            self.client_payload[sid] = self.s3_client.receive_from_s3(s3_key)
            payload_size = sys.getsizeof(pickle.dumps(
                self.client_payload[sid]))

        logging.info(
            "[Server #%d] Received %s MB of payload data from client #%d.",
            os.getpid(), round(payload_size / 1024**2, 2), client_id)

        # Pass through the inbound_processor(s), if any
        self.client_payload[sid] = self.inbound_processor.process(
            self.client_payload[sid])

        start_time = self.training_clients[client_id]['start_time']
        finish_time = self.reports[sid].training_time + start_time
        starting_round = self.training_clients[client_id]['starting_round']

        client_info = (
            finish_time,  # sorted by the client's finish time
            {
                'client_id': client_id,
                'sid': sid,
                'starting_round': starting_round,
                'start_time': start_time,
                'report': self.reports[sid],
                'payload': self.client_payload[sid],
            })

        heapq.heappush(self.reporting_clients, client_info)
        self.current_reporting_clients[client_info[1]['client_id']] = True
        del self.training_clients[client_id]

        await self.process_clients(client_info)

    async def process_clients(self, client_info):
        """ Determine whether it is time to process the client reports and
            proceed with the aggregation process.

            When in asynchronous mode, additional processing is needed to simulate
            the wall clock time.
        """
        # In asynchronous mode with simulated wall clock time, we need to extract
        # the minimum number of clients from the list of all reporting clients, and then
        # proceed with report processing and replace these clients with a new set of
        # selected clients
        if self.asynchronous_mode and self.simulate_wall_time and len(
                self.current_reporting_clients) >= len(self.selected_clients):
            # Step 1: Sanity checks to see if there are any stale clients; if so, send them
            # an urgent request for model updates at the current simulated wall clock time
            if self.request_update:
                # We should not proceed with further processing if there are outstanding requests
                # for urgent client updates
                for __, client_data in self.training_clients.items():
                    if client_data['update_requested']:
                        return

                request_sent = False
                for i, client_info in enumerate(self.reporting_clients):
                    client = client_info[1]
                    client_staleness = self.current_round - client[
                        'starting_round']

                    if client_staleness > self.staleness_bound and not client[
                            'report'].update_response:

                        # Sending an urgent request to the client for a model update at the
                        # currently simulated wall clock time
                        client_id = client['client_id']

                        logging.info(
                            "[Server #%s] Requesting urgent model update from client #%s.",
                            os.getpid(), client_id)

                        # Remove the client information from the list of reporting clients since
                        # this client will report again soon with another model update upon
                        # receiving the request from the server
                        del self.reporting_clients[i]

                        self.training_clients[client_id] = {
                            'id': client_id,
                            'starting_round': client['starting_round'],
                            'start_time': client['start_time'],
                            'update_requested': True
                        }

                        sid = client['sid']

                        await self.sio.emit('request_update',
                                            {'time': self.wall_time},
                                            room=sid)
                        request_sent = True

                # If an urgent request was sent, we will wait until the client gets back to proceed
                # with aggregation.
                if request_sent:
                    return

            # Step 2: Processing clients in chronological order of finish times in wall clock time
            for __ in range(
                    0,
                    min(len(self.current_reporting_clients),
                        self.minimum_clients)):
                # Extract a client with the earliest finish time in wall clock time
                client_info = heapq.heappop(self.reporting_clients)
                client = client_info[1]

                # Removing from the list of current reporting clients as well, if needed
                if client['client_id'] in self.current_reporting_clients:
                    del self.current_reporting_clients[client['client_id']]

                # Update the simulated wall clock time to be the finish time of this client
                self.wall_time = client_info[0]

                # Add the report and payload of the extracted reporting client into updates
                logging.info(
                    "[Server #%s] Adding client #%s to the list of clients for aggregation.",
                    os.getpid(), client['client_id'])

                client_staleness = self.current_round - client['starting_round']
                self.updates.append(
                    (client['report'], client['payload'], client_staleness))

            # Step 3: Processing stale clients that exceed a staleness threshold

            # If there are more clients in the list of reporting clients that violate the
            # staleness bound, the server needs to wait for these clients even when the minimum
            # number of clients has been reached, by simply advancing its simulated wall clock
            # time ahead to include the remaining clients, until no stale clients exist
            possibly_stale_clients = []

            # Is there any reporting clients who are currently training on models that are too
            # `stale,` as defined by the staleness threshold? If so, we need to advance the wall
            # clock time until no stale clients exist in the future
            for __ in range(0, len(self.reporting_clients)):
                # Extract a client with the earliest finish time in wall clock time
                client_info = heapq.heappop(self.reporting_clients)
                heapq.heappush(possibly_stale_clients, client_info)

                if client_info[1][
                        'starting_round'] < self.current_round - self.staleness_bound:
                    for __ in range(0, len(possibly_stale_clients)):
                        stale_client_info = heapq.heappop(
                            possibly_stale_clients)
                        # Update the simulated wall clock time to be the finish time of this client
                        self.wall_time = stale_client_info[0]
                        client = stale_client_info[1]

                        # Add the report and payload of the extracted reporting client into updates
                        logging.info(
                            "[Server #%s] Adding client #%s to the list of clients for "
                            "aggregation.", os.getpid(), client['client_id'])

                        client_staleness = self.current_round - client[
                            'starting_round']
                        self.updates.append(
                            (client['report'], client['payload'],
                             client_staleness))

            self.reporting_clients = possibly_stale_clients
            logging.info("[Server #%s] Aggregating %s clients in total.",
                         os.getpid(), len(self.updates))

            await self.process_reports()
            await self.wrap_up()
            await self.select_clients()
            return

        if not self.simulate_wall_time or not self.asynchronous_mode:
            # In both synchronous and asynchronous modes, if we are not simulating the wall clock
            # time, we need to add the client report to the list of updates so far;
            # the same applies when we are running in synchronous mode.
            client = client_info[1]
            client_staleness = self.current_round - client['starting_round']

            self.updates.append(
                (client['report'], client['payload'], client_staleness))

        if not self.asynchronous_mode and self.simulate_wall_time:
            # In synchronous mode with the wall clock time simulated, in addition to adding
            # the client report to the list of updates, we will also need to advance the wall
            # clock time to the finish time of the reporting client
            client_finish_time = client_info[0]
            self.wall_time = max(client_finish_time, self.wall_time)
            logging.info("[Server #%d] Advancing the wall clock time to %s.",
                         os.getpid(), self.wall_time)

        # If all updates have been received from selected clients, the aggregation process
        # proceeds regardless of synchronous or asynchronous modes. This guarantees that
        # if asynchronous mode uses an excessively long aggregation interval, it will not
        # unnecessarily delay the aggregation process.
        if len(self.updates) >= self.clients_per_round:
            logging.info(
                "[Server #%d] All %d client report(s) received. Processing.",
                os.getpid(), len(self.reporting_clients))
            await self.process_reports()
            await self.wrap_up()
            await self.select_clients()

    async def client_disconnected(self, sid):
        """ When a client disconnected it should be removed from its internal states. """
        for client_id, client in dict(self.clients).items():
            if client['sid'] == sid:
                del self.clients[client_id]

                if client_id in self.training_clients:
                    del self.training_clients[client_id]

                if client_id in self.current_reporting_clients:
                    del self.current_reporting_clients[client_id]

                logging.info(
                    "[Server #%d] Client #%d disconnected and removed from this server.",
                    os.getpid(), client_id)

                if client_id in self.selected_clients:
                    self.selected_clients.remove(client_id)

                    if len(self.updates) >= len(self.selected_clients):
                        logging.info(
                            "[Server #%d] All %d client report(s) received. Processing.",
                            os.getpid(), len(self.updates))
                        await self.process_reports()
                        await self.wrap_up()
                        await self.select_clients()

    async def wrap_up(self):
        """ Wrapping up when each round of training is done. """
        # Break the loop when the target accuracy is achieved
        target_accuracy = Config().trainer.target_accuracy

        if target_accuracy and self.accuracy >= target_accuracy:
            logging.info("[Server #%d] Target accuracy reached.", os.getpid())
            await self.close()

        if self.current_round >= Config().trainer.rounds:
            logging.info("Target number of training rounds reached.")
            await self.close()

    # pylint: disable=protected-access
    async def close(self):
        """ Closing the server. """
        logging.info("[Server #%d] Training concluded.", os.getpid())
        self.trainer.save_model()
        await self.close_connections()
        os._exit(0)

    async def customize_server_response(self, server_response):
        """ Wrap up generating the server response with any additional information. """
        return server_response

    @abstractmethod
    def customize_server_payload(self, payload):
        """ Wrap up generating the server payload with any additional information. """

    @abstractmethod
    async def process_reports(self) -> None:
        """ Process a client report. """<|MERGE_RESOLUTION|>--- conflicted
+++ resolved
@@ -191,13 +191,7 @@
             # Allowing some time for the edge servers to start
             time.sleep(5)
 
-<<<<<<< HEAD
-        if hasattr(Config().server,
-                   'disable_clients') and Config().server.disable_clients:
-
-=======
         if self.disable_clients:
->>>>>>> 5d990997
             logging.info(
                 "No clients are launched (server:disable_clients = true)")
         else:
