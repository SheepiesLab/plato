"""
Having a registry of all available classes is convenient for retrieving an instance
based on a configuration at run-time.
"""

import logging
from collections import OrderedDict

from plato.config import Config

if hasattr(Config().trainer, 'use_mindspore'):
    from plato.datasources.mindspore import (
        mnist as mnist_mindspore, )

    registered_datasources = OrderedDict([
        ('MNIST', mnist_mindspore),
    ])
    registered_partitioned_datasources = OrderedDict()

elif hasattr(Config().trainer, 'use_tensorflow'):
    from plato.datasources.tensorflow import (
        mnist as mnist_tensorflow,
        fashion_mnist as fashion_mnist_tensorflow,
    )

    registered_datasources = OrderedDict([('MNIST', mnist_tensorflow),
                                          ('FashionMNIST',
                                           fashion_mnist_tensorflow)])
else:
    from plato.datasources import (mnist, fashion_mnist, emnist, cifar10,
                                   cinic10, huggingface, pascal_voc,
                                   tiny_imagenet, femnist, feature, qoenflx)

    registered_datasources = OrderedDict([
        ('MNIST', mnist),
        ('FashionMNIST', fashion_mnist),
        ('EMNIST', emnist),
        ('CIFAR10', cifar10),
        ('CINIC10', cinic10),
        ('HuggingFace', huggingface),
        ('PASCAL_VOC', pascal_voc),
        ('TinyImageNet', tiny_imagenet),
        ('Feature', feature),
        ('QoENFLX', qoenflx),
    ])
<<<<<<< HEAD
    registered_partitioned_datasources = OrderedDict()

else:
    from plato.datasources import (
        mnist,
        fashion_mnist,
        cifar10,
        cinic10,
        huggingface,
        pascal_voc,
        tiny_imagenet,
        femnist,
        feature,
        qoenflx,
    )

    registered_datasources = OrderedDict([('MNIST', mnist),
                                          ('FashionMNIST', fashion_mnist),
                                          ('CIFAR10', cifar10),
                                          ('CINIC10', cinic10),
                                          ('HuggingFace', huggingface),
                                          ('PASCAL_VOC', pascal_voc),
                                          ('TinyImageNet', tiny_imagenet),
                                          ('Feature', feature),
                                          ('QoENFLX', qoenflx)])
=======
>>>>>>> 613e5a21

    registered_partitioned_datasources = OrderedDict([('FEMNIST', femnist)])


def get(client_id=0):
    """Get the data source with the provided name."""
    datasource_name = Config().data.datasource

    logging.info("Data source: %s", Config().data.datasource)

    if datasource_name == 'kinetics700':
        from plato.datasources import kinetics
        return kinetics.DataSource()

    if datasource_name == 'Gym':
        from plato.datasources import gym
        return gym.DataSource()

    if datasource_name == 'Flickr30KE':
        from plato.datasources import flickr30k_entities
        return flickr30k_entities.DataSource()

    if datasource_name == 'ReferItGame':
        from plato.datasources import referitgame
        return referitgame.DataSource()

    if datasource_name == 'COCO':
        from plato.datasources import coco
        return coco.DataSource()

    if datasource_name == 'YOLO':
        from plato.datasources import yolo
        return yolo.DataSource()
    elif datasource_name in registered_datasources:
        dataset = registered_datasources[datasource_name].DataSource()
    elif datasource_name in registered_partitioned_datasources:
        dataset = registered_partitioned_datasources[
            datasource_name].DataSource(client_id)
    else:
        raise ValueError(f'No such data source: {datasource_name}')

    return dataset


def get_input_shape():
    """Get the input shape of data source with the provided name."""
    datasource_name = Config().data.datasource

    logging.info("Data source: %s", Config().data.datasource)

    if Config().data.datasource == 'YOLO':
        from plato.datasources import yolo
        return yolo.DataSource.input_shape()
    elif datasource_name in registered_datasources:
        input_shape = registered_datasources[
            datasource_name].DataSource.input_shape()
    elif datasource_name in registered_partitioned_datasources:
        input_shape = registered_partitioned_datasources[
            datasource_name].DataSource.input_shape()
    else:
        raise ValueError(f'No such data source: {datasource_name}')

    return input_shape<|MERGE_RESOLUTION|>--- conflicted
+++ resolved
@@ -43,34 +43,6 @@
         ('Feature', feature),
         ('QoENFLX', qoenflx),
     ])
-<<<<<<< HEAD
-    registered_partitioned_datasources = OrderedDict()
-
-else:
-    from plato.datasources import (
-        mnist,
-        fashion_mnist,
-        cifar10,
-        cinic10,
-        huggingface,
-        pascal_voc,
-        tiny_imagenet,
-        femnist,
-        feature,
-        qoenflx,
-    )
-
-    registered_datasources = OrderedDict([('MNIST', mnist),
-                                          ('FashionMNIST', fashion_mnist),
-                                          ('CIFAR10', cifar10),
-                                          ('CINIC10', cinic10),
-                                          ('HuggingFace', huggingface),
-                                          ('PASCAL_VOC', pascal_voc),
-                                          ('TinyImageNet', tiny_imagenet),
-                                          ('Feature', feature),
-                                          ('QoENFLX', qoenflx)])
-=======
->>>>>>> 613e5a21
 
     registered_partitioned_datasources = OrderedDict([('FEMNIST', femnist)])
 
