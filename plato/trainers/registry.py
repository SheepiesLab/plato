--- conflicted
+++ resolved
@@ -25,11 +25,7 @@
     from plato.trainers import (
         basic,
         pascal_voc,
-<<<<<<< HEAD
-        qoenflx,
-=======
         qoenflx
->>>>>>> 613e5a21
     )
     registered_trainers = OrderedDict([
         ('basic', basic.Trainer),
