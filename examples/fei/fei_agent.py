"""
An RL agent for FL training.
"""
import logging
import math
import os
from collections import deque
from statistics import mean, stdev

import numpy as np
from plato.config import Config
from plato.utils import csv_processor
from plato.utils.reinforcement_learning import simple_rl_agent
from plato.utils.reinforcement_learning.policies import \
    registry as policies_registry


class RLAgent(simple_rl_agent.RLAgent):
    """ An RL agent for FL training using FEI. """
    def __init__(self):
        super().__init__()
        self.policy = policies_registry.get(Config().algorithm.n_features,
                                            self.action_space)

        if Config().algorithm.recurrent_actor:
            self.h, self.c = self.policy.get_initial_states()
            self.nh, self.nc = self.h, self.c

        if Config().algorithm.mode == 'train' and Config(
        ).algorithm.pretrained or Config().algorithm.mode == 'test':
            self.policy.load_model(Config().algorithm.pretrained_iter)
            self.current_episode = Config().algorithm.pretrained_iter + 1

        self.recorded_rl_items = ['episode', 'actor_loss', 'critic_loss']

        if self.current_episode == 0:
            results_dir = Config().results_dir
            episode_result_csv_file = f'{results_dir}/{os.getpid()}_episode_result.csv'
            csv_processor.initialize_csv(episode_result_csv_file,
                                         self.recorded_rl_items, results_dir)
            episode_reward_csv_file = f'{results_dir}/{os.getpid()}_episode_reward.csv'
            csv_processor.initialize_csv(
                episode_reward_csv_file,
                ['Episode #', 'Steps', 'Final accuracy', 'Reward'],
                results_dir)
            step_result_csv_file = f'{results_dir}/{os.getpid()}_step_result.csv'
            csv_processor.initialize_csv(
                step_result_csv_file,
                ['Episode #', 'Step #', 'state', 'action'], results_dir)

        # Record test accuracy of the latest 5 rounds/steps
        self.pre_acc = deque(5 * [0], maxlen=5)
        self.test_accuracy = None

    # Override RL-related methods of simple RL agent
    async def reset(self):
        """ Reset RL environment. """
        await super().reset()

        if Config().algorithm.recurrent_actor:
            self.h, self.c = self.policy.get_initial_states()

<<<<<<< HEAD
        self.current_episode += 1
        logging.info("[RL Agent] Starting RL episode #%d.",
                     self.current_episode)

        # Reboot/reconfigure the FL server
        await self.sio.emit('env_reset',
                            {'current_episode': self.current_episode})

    async def prep_action(self):
        """ Get action from RL policy. """
=======
    def prep_action(self):
        """ Get action from RL policy. """
        logging.info("[RL Agent] Selecting action...")
>>>>>>> 613e5a21
        if Config().algorithm.mode == 'train':
            if Config().algorithm.start_steps > self.total_steps:
                self.action = np.array(
                    self.action_space.sample())  # Sample random action
                if Config().algorithm.recurrent_actor:
                    self.action = np.reshape(self.action, (-1, 1))
            else:  # Sample action from policy
                if Config().algorithm.recurrent_actor:
                    self.action, (self.nh,
                                  self.nc) = self.policy.select_action(
                                      self.state, (self.h, self.c))
                    self.action = np.reshape(np.array(self.action), (-1, 1))
                else:
                    self.action = self.policy.select_action(self.state)
        else:
            if Config().algorithm.recurrent_actor:
<<<<<<< HEAD
=======
                # don't pass hidden states
>>>>>>> 613e5a21
                self.action, __ = self.policy.select_action(self.state)
                self.action = np.reshape(np.array(self.action), (-1, 1))
            else:
                self.action = self.policy.select_action(self.state)

    def get_reward(self):
        """ Get reward for agent. """
        # punish more time steps
        reward = -1
        # reward for average accuracy in the last a few time steps
        if self.is_done:
            avg_accuracy = mean(self.pre_acc)
            reward += math.log(avg_accuracy /
                               (1 - avg_accuracy)) * Config().algorithm.beta
        return reward

    def get_done(self):
        """ Get done condition for agent. """
        if Config().algorithm.mode == 'train':
            self.pre_acc.append(self.test_accuracy)
            if stdev(self.pre_acc) < Config().algorithm.theta:
                logging.info("[RL Agent] Episode #%d ended.",
                             self.current_episode)
                return True
        return False

    def process_env_update(self):
        """ Process state update to RL Agent. """
        super().process_env_update()
        if Config().algorithm.recurrent_actor:
            self.h, self.c = self.nh, self.nc

    def update_policy(self):
        """ Update agent if needed in training mode. """
        logging.info("[RL Agent] Updating the policy.")
        if len(self.policy.replay_buffer) > Config().algorithm.batch_size:
            # TD3-LSTM
            critic_loss, actor_loss = self.policy.update()

            new_row = []
            for item in self.recorded_rl_items:
                item_value = {
                    'episode': self.current_episode,
                    'actor_loss': actor_loss,
                    'critic_loss': critic_loss
                }[item]
                new_row.append(item_value)
            episode_result_csv_file = Config(
            ).results_dir + 'episode_result.csv'
            csv_processor.write_csv(episode_result_csv_file, new_row)

        episode_reward_csv_file = Config().results_dir + 'episode_reward.csv'
        csv_processor.write_csv(episode_reward_csv_file, [
            self.current_episode, self.current_step,
            mean(self.pre_acc), self.episode_reward
        ])

        # Reinitialize the previous accuracy queue
        for _ in range(5):
            self.pre_acc.append(0)

        if self.current_episode % Config().algorithm.log_interval == 0:
            self.policy.save_model(self.current_episode)

    def process_experience(self):
        """ Process step experience if needed in training mode. """
        logging.info("[RL Agent] Saving the experience into replay buffer.")
        if Config().algorithm.recurrent_actor:
            self.policy.replay_buffer.push(
                (self.state, self.action, self.reward, self.next_state,
                 np.float(self.is_done), self.h, self.c, self.nh, self.nc))
        else:
            self.policy.replay_buffer.push(
                (self.state, self.action, self.reward, self.next_state,
                 np.float(self.is_done)))<|MERGE_RESOLUTION|>--- conflicted
+++ resolved
@@ -60,22 +60,9 @@
         if Config().algorithm.recurrent_actor:
             self.h, self.c = self.policy.get_initial_states()
 
-<<<<<<< HEAD
-        self.current_episode += 1
-        logging.info("[RL Agent] Starting RL episode #%d.",
-                     self.current_episode)
-
-        # Reboot/reconfigure the FL server
-        await self.sio.emit('env_reset',
-                            {'current_episode': self.current_episode})
-
-    async def prep_action(self):
-        """ Get action from RL policy. """
-=======
     def prep_action(self):
         """ Get action from RL policy. """
         logging.info("[RL Agent] Selecting action...")
->>>>>>> 613e5a21
         if Config().algorithm.mode == 'train':
             if Config().algorithm.start_steps > self.total_steps:
                 self.action = np.array(
@@ -92,10 +79,7 @@
                     self.action = self.policy.select_action(self.state)
         else:
             if Config().algorithm.recurrent_actor:
-<<<<<<< HEAD
-=======
                 # don't pass hidden states
->>>>>>> 613e5a21
                 self.action, __ = self.policy.select_action(self.state)
                 self.action = np.reshape(np.array(self.action), (-1, 1))
             else:
