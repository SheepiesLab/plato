--- conflicted
+++ resolved
@@ -40,20 +40,7 @@
         """ Apply action update from RL Agent to FL Env. """
         weights = np.array(self.agent.action)
         self.smart_weighting = self.normalize_weights(
-<<<<<<< HEAD
-            self.smart_weighting[:self.clients_per_round])
-        
-        print(self.smart_weighting)
-
-        # Use adaptive weighted average
-        for i, update in enumerate(weights_received):
-            for name, delta in update.items():
-                avg_update[name] += delta * self.smart_weighting[i]
-
-        return avg_update
-=======
             weights[:self.clients_per_round])
->>>>>>> 613e5a21
 
     def extract_client_updates(self, updates):
         """ Extract the model weights and update directions from clients updates. """
